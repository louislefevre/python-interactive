--- conflicted
+++ resolved
@@ -26,11 +26,7 @@
   ],
   "scripts": {
     "build": "tsc",
-<<<<<<< HEAD
-    "test": "jest --config .jestrc.json test/index.test.ts && npm run clean",
-=======
     "test": "jest --config .jestrc.json test/**.test.ts",
->>>>>>> 43039503
     "test:loop": "for i in {1..100}; do npm test || (echo 'Failed after $i attempts' && break); done",
     "clean": "rm -r ~/.python_history*",
     "format": "prettier --write \"**/**/*.ts\"",
